# Performs test coverage of project's libraries using cargo-tarpaulin and the message-generator, 
# and generates results using codecov.io.
# The follow flags are used when executing cargo-tarpaulin:
# -- features: Includes the code with the listed features. The following features result in a
#    tarpaulin error and are NOT included: derive, alloc, arbitrary-derive, attributes, and
#    with_serde
# --lib: Only tests the package's library unit tests. Includes protocols, and utils (without the
#   exclude-files flag, it includes this example because it contains a lib.rs file)
# --exclude-files examples/*: Excludes all projects in examples directory (specifically added to
#   ignore examples that that contain a lib.rs file like interop-cpp)
# --timeout 120: If unresponsive for 120 seconds, action will fail
# --fail-under 30: If code coverage is less than 30%, action will fail
# --out Xml: Required for codecov.io to generate coverage result
# All message-generator test flags are in tests in test/message-generator/test
# This test loops through every test in test/message-generator/test, and runs each one, collecting
# code coverage data for anything in the roles/ directory that is relevant to SV2(pool, mining-proxy)

name: Test Coverage

on:
  push:
    branches: [ main ]
  pull_request:
    branches: [ main ]

jobs:
  tarpaulin-test:

    name: Tarpaulin Test
    runs-on: ubuntu-latest
    container:
      image: xd009642/tarpaulin:develop-nightly
      options: --security-opt seccomp=unconfined
    steps:
      - name: Checkout repository
        uses: actions/checkout@v2

      - name: Generate code coverage
        run: |
          cargo +nightly tarpaulin --verbose --features prop_test noise_sv2 fuzz with_buffer_pool async_std debug tokio with_tokio derive_codec_sv2 binary_codec_sv2 default core --lib --exclude-files examples/*,utils/message-generator/* --timeout 120 --fail-under 30 --out Xml

      - name: Archive Tarpaulin code coverage results
        uses: actions/upload-artifact@v3
        with:
          name: tarpaulin-report
          path: cobertura.xml

  message-generator-test:
    needs: tarpaulin-test

    name: MG Test
    runs-on: ubuntu-latest

    steps:
      - name: Checkout repository
        uses: actions/checkout@v2
      
      - uses: actions-rs/toolchain@v1
        with:
          toolchain: 1.60.0
          override: true
          components: llvm-tools-preview

      - name: Log data from rustc
        run: rustc -Vv

      - name: Install cargo-llvm-cov
        uses: taiki-e/install-action@cargo-llvm-cov

<<<<<<< HEAD
      # - name: Run mg codecov tests
      #   run: sh ./mg-codecov-tests.sh

      # - name: Archive MG code coverage results
      #   uses: actions/upload-artifact@v3
      #   with:
      #     name: coverage-report
      #     path: 'target/mg-coverage-standard.xml'

=======
>>>>>>> e9b3019b
      - name: Run message generator tests
        run: sh ./message-generator-tests.sh

      - name: Archive MG code coverage results
        uses: actions/upload-artifact@v3
        with:
          name: coverage-report
          path: 'target/*.xml'

  codecov:
    needs: message-generator-test

    name: Codecov Upload
    runs-on: ubuntu-latest

    steps:

      - name: Checkout repository
        uses: actions/checkout@v3

      - name: Download all workflow run artifacts
        uses: actions/download-artifact@v3

      - name: Display structure of downloaded files
        run: ls -R

      - name: Upload to codecov.io
        uses: codecov/codecov-action@v3
        with:
          files: coverage-report/*.xml, tarpaulin-report/*.xml
          fail_ci_if_error: true
          token: ${{ secrets.CODECOV_TOKEN }}<|MERGE_RESOLUTION|>--- conflicted
+++ resolved
@@ -67,18 +67,6 @@
       - name: Install cargo-llvm-cov
         uses: taiki-e/install-action@cargo-llvm-cov
 
-<<<<<<< HEAD
-      # - name: Run mg codecov tests
-      #   run: sh ./mg-codecov-tests.sh
-
-      # - name: Archive MG code coverage results
-      #   uses: actions/upload-artifact@v3
-      #   with:
-      #     name: coverage-report
-      #     path: 'target/mg-coverage-standard.xml'
-
-=======
->>>>>>> e9b3019b
       - name: Run message generator tests
         run: sh ./message-generator-tests.sh
 
