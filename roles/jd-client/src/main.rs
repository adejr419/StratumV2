#![allow(special_module_name)]

mod args;
mod lib;

use lib::{
    downstream, jdc_config, job_declarator, status, template_receiver, upstream_sv2,
    JdcChannelSendError, JdcConfig, JdcError, JdcResult, PoolChangerTrigger,
    IS_NEW_TEMPLATE_HANDLED,
};

use async_channel::{bounded, unbounded};
use futures::{select, FutureExt};
use roles_logic_sv2::utils::Mutex;
use std::{
    net::{IpAddr, SocketAddr},
    str::FromStr,
    sync::Arc,
    time::Duration,
};
use tokio::task::AbortHandle;

use tracing::{error, info};

/// TODO on the setup phase JDC must send a random nonce to bitcoind and JDS used for the tx
/// hashlist
///
/// TODO on setupconnection with bitcoind (TP) JDC must signal that want a tx short hash list with
/// the templates
///
/// TODO JDC must handle TxShortHahhList message
///
/// This will start:
/// 1. An Upstream, this will connect with the mining Pool
/// 2. A listner that will wait for a mining downstream with ExtendedChannel capabilities (tproxy,
///    minin-proxy)
/// 3. A JobDeclarator, this will connect with the job-declarator-server
/// 4. A TemplateRx, this will connect with bitcoind
///
/// Setup phase
/// 1. Upstream: ->SetupConnection, <-SetupConnectionSuccess
/// 2. Downstream: <-SetupConnection, ->SetupConnectionSuccess, <-OpenExtendedMiningChannel
/// 3. Upstream: ->OpenExtendedMiningChannel, <-OpenExtendedMiningChannelSuccess
/// 4. Downstream: ->OpenExtendedMiningChannelSuccess
///
/// Setup phase
/// 1. JobDeclarator: ->SetupConnection, <-SetupConnectionSuccess, ->AllocateMiningJobToken(x2),
///    <-AllocateMiningJobTokenSuccess (x2)
/// 2. TemplateRx: ->CoinbaseOutputDataSize
///
/// Main loop:
/// 1. TemplateRx: <-NewTemplate, SetNewPrevHash
/// 2. JobDeclarator: -> CommitMiningJob (JobDeclarator::on_new_template), <-CommitMiningJobSuccess
/// 3. Upstream: ->SetCustomMiningJob, Downstream: ->NewExtendedMiningJob, ->SetNewPrevHash
/// 4. Downstream: <-Share
/// 5. Upstream: ->Share
///
/// When we have a NewTemplate we send the NewExtendedMiningJob downstream and the CommitMiningJob
/// to the JDS altoghether.
/// Then we receive CommitMiningJobSuccess and we use the new token to send SetCustomMiningJob to
/// the pool.
/// When we receive SetCustomMiningJobSuccess we set in Upstream job_id equal to the one received
/// in SetCustomMiningJobSuccess so that we sill send shares upstream with the right job_id.
///
/// The above procedure, let us send NewExtendedMiningJob downstream right after a NewTemplate has
/// been received this will reduce the time that pass from a NewTemplate and the mining-device
/// starting to mine on the new job.
///
/// In the case a future NewTemplate the SetCustomMiningJob is sent only if the canditate become
/// the actual NewTemplate so that we do not send a lot of usless future Job to the pool. That
/// means that SetCustomMiningJob is sent only when a NewTemplate becom "active"
///
/// The JobDeclarator always have 2 avaiable token, that means that whenever a token is used to
/// commit a job with upstream we require a new one. Having always a token when needed means that
/// whenever we want to commit a mining job we can do that without waiting for upstream to provide
/// a new token.
///
#[tokio::main]
async fn main() {
    tracing_subscriber::fmt::init();

    let mut upstream_index = 0;
    let mut interrupt_signal_future = Box::pin(tokio::signal::ctrl_c().fuse());

    // Channel used to manage failed tasks
    let (tx_status, rx_status) = unbounded();

    let task_collector = Arc::new(Mutex::new(vec![]));

    let jdc_config = match args::process_cli_args() {
        Ok(p) => p,
        Err(e) => {
            error!("Failed to read config file: {}", e);
            return;
        }
    };

    loop {
        {
            let task_collector = task_collector.clone();
            let tx_status = tx_status.clone();

            if let Some(upstream) = jdc_config.upstreams.get(upstream_index) {
                let initialize = initialize_jd(
                    tx_status.clone(),
                    task_collector,
                    upstream.clone(),
                    jdc_config.timeout,
                );
                tokio::task::spawn(initialize);
            } else {
                let initialize = initialize_jd_as_solo_miner(
                    tx_status.clone(),
                    task_collector,
                    jdc_config.timeout,
                );
                tokio::task::spawn(initialize);
            }
        }
        // Check all tasks if is_finished() is true, if so exit
        loop {
            let task_status = select! {
                task_status = rx_status.recv().fuse() => task_status,
                interrupt_signal = interrupt_signal_future => {
                    match interrupt_signal {
                        Ok(()) => {
                            info!("Interrupt received");
                        },
                        Err(err) => {
                            error!("Unable to listen for interrupt signal: {}", err);
                            // we also shut down in case of error
                        },
                    }
                    std::process::exit(0);
                }
            };
            let task_status: status::Status = task_status.unwrap();

            match task_status.state {
                // Should only be sent by the downstream listener
                status::State::DownstreamShutdown(err) => {
                    error!("SHUTDOWN from: {}", err);
                    tokio::time::sleep(std::time::Duration::from_secs(1)).await;
                    task_collector
                        .safe_lock(|s| {
                            for handle in s {
                                handle.abort();
                            }
                        })
                        .unwrap();
                    tokio::time::sleep(std::time::Duration::from_secs(1)).await;
                    break;
                }
                status::State::UpstreamShutdown(err) => {
                    error!("SHUTDOWN from: {}", err);
                    tokio::time::sleep(std::time::Duration::from_secs(1)).await;
                    task_collector
                        .safe_lock(|s| {
                            for handle in s {
                                handle.abort();
                            }
                        })
                        .unwrap();
                    tokio::time::sleep(std::time::Duration::from_secs(1)).await;
                    break;
                }
                status::State::UpstreamRogue => {
                    error!("Changin Pool");
                    tokio::time::sleep(std::time::Duration::from_secs(1)).await;
                    task_collector
                        .safe_lock(|s| {
                            for handle in s {
                                handle.abort();
                            }
                        })
                        .unwrap();
                    upstream_index += 1;
                    tokio::time::sleep(std::time::Duration::from_secs(1)).await;
                    break;
                }
                status::State::Healthy(msg) => {
                    info!("HEALTHY message: {}", msg);
                }
            }
        }
    }
}
async fn initialize_jd_as_solo_miner(
    tx_status: async_channel::Sender<status::Status<'static>>,
    task_collector: Arc<Mutex<Vec<AbortHandle>>>,
    timeout: Duration,
) {
<<<<<<< HEAD
    let proxy_config = args::process_cli_args().unwrap();
    let miner_tx_out = jdc_config::get_coinbase_output(&proxy_config).unwrap();
=======
    let proxy_config = match process_cli_args() {
        Ok(p) => p,
        Err(e) => {
            error!("Failed to read config file: {}", e);
            return;
        }
    };
    let miner_tx_out = lib::proxy_config::get_coinbase_output(&proxy_config).unwrap();
>>>>>>> ae76f93d

    // When Downstream receive a share that meets bitcoin target it transformit in a
    // SubmitSolution and send it to the TemplateReceiver
    let (send_solution, recv_solution) = bounded(10);

    // Format `Downstream` connection address
    let downstream_addr = SocketAddr::new(
        IpAddr::from_str(&proxy_config.downstream_address).unwrap(),
        proxy_config.downstream_port,
    );

    // Wait for downstream to connect
    let downstream = downstream::listen_for_downstream_mining(
        downstream_addr,
        None,
        send_solution,
        proxy_config.withhold,
        proxy_config.authority_public_key,
        proxy_config.authority_secret_key,
        proxy_config.cert_validity_sec,
        task_collector.clone(),
        status::Sender::Downstream(tx_status.clone()),
        miner_tx_out.clone(),
        None,
    )
    .await
    .unwrap();

    // Initialize JD part
    let mut parts = proxy_config.tp_address.split(':');
    let ip_tp = parts.next().unwrap().to_string();
    let port_tp = parts.next().unwrap().parse::<u16>().unwrap();

    template_receiver::TemplateRx::connect(
        SocketAddr::new(IpAddr::from_str(ip_tp.as_str()).unwrap(), port_tp),
        recv_solution,
        status::Sender::TemplateReceiver(tx_status.clone()),
        None,
        downstream,
        task_collector,
        Arc::new(Mutex::new(PoolChangerTrigger::new(timeout))),
        miner_tx_out.clone(),
        proxy_config.tp_authority_public_key,
        false,
    )
    .await;
}

async fn initialize_jd(
    tx_status: async_channel::Sender<status::Status<'static>>,
    task_collector: Arc<Mutex<Vec<AbortHandle>>>,
    upstream_config: jdc_config::Upstream,
    timeout: Duration,
) {
    let jdc_config = args::process_cli_args().unwrap();
    let test_only_do_not_send_solution_to_tp = jdc_config
        .test_only_do_not_send_solution_to_tp
        .unwrap_or(false);

    // Format `Upstream` connection address
    let mut parts = upstream_config.pool_address.split(':');
    let address = parts
        .next()
        .unwrap_or_else(|| panic!("Invalid pool address {}", upstream_config.pool_address));
    let port = parts
        .next()
        .and_then(|p| p.parse::<u16>().ok())
        .unwrap_or_else(|| panic!("Invalid pool address {}", upstream_config.pool_address));
    let upstream_addr = SocketAddr::new(
        IpAddr::from_str(address)
            .unwrap_or_else(|_| panic!("Invalid pool address {}", upstream_config.pool_address)),
        port,
    );

    // When Downstream receive a share that meets bitcoin target it transformit in a
    // SubmitSolution and send it to the TemplateReceiver
    let (send_solution, recv_solution) = bounded(10);

    // Instantiate a new `Upstream` (SV2 Pool)
    let upstream = match upstream_sv2::Upstream::new(
        upstream_addr,
        upstream_config.authority_pubkey,
        0, // TODO
        upstream_config.pool_signature.clone(),
        status::Sender::Upstream(tx_status.clone()),
        task_collector.clone(),
        Arc::new(Mutex::new(PoolChangerTrigger::new(timeout))),
    )
    .await
    {
        Ok(upstream) => upstream,
        Err(e) => {
            error!("Failed to create upstream: {}", e);
            panic!()
        }
    };

    // Start receiving messages from the SV2 Upstream role
    if let Err(e) = upstream_sv2::Upstream::parse_incoming(upstream.clone()) {
        error!("failed to create sv2 parser: {}", e);
        panic!()
    }

    match upstream_sv2::Upstream::setup_connection(
        upstream.clone(),
        jdc_config.min_supported_version,
        jdc_config.max_supported_version,
    )
    .await
    {
        Ok(_) => info!("Connected to Upstream!"),
        Err(e) => {
            error!("Failed to connect to Upstream EXITING! : {}", e);
            panic!()
        }
    }

    // Format `Downstream` connection address
    let downstream_addr = SocketAddr::new(
        IpAddr::from_str(&jdc_config.downstream_address).unwrap(),
        jdc_config.downstream_port,
    );

    // Initialize JD part
    let mut parts = jdc_config.tp_address.split(':');
    let ip_tp = parts.next().unwrap().to_string();
    let port_tp = parts.next().unwrap().parse::<u16>().unwrap();

    let mut parts = upstream_config.jd_address.split(':');
    let ip_jd = parts.next().unwrap().to_string();
    let port_jd = parts.next().unwrap().parse::<u16>().unwrap();
    let jd = match job_declarator::JobDeclarator::new(
        SocketAddr::new(IpAddr::from_str(ip_jd.as_str()).unwrap(), port_jd),
        upstream_config.authority_pubkey.into_bytes(),
        jdc_config.clone(),
        upstream.clone(),
        task_collector.clone(),
    )
    .await
    {
        Ok(c) => c,
        Err(e) => {
            let _ = tx_status
                .send(status::Status {
                    state: status::State::UpstreamShutdown(e),
                })
                .await;
            return;
        }
    };

    // Wait for downstream to connect
    let downstream = downstream::listen_for_downstream_mining(
        downstream_addr,
        Some(upstream),
        send_solution,
        jdc_config.withhold,
        jdc_config.authority_public_key,
        jdc_config.authority_secret_key,
        jdc_config.cert_validity_sec,
        task_collector.clone(),
        status::Sender::Downstream(tx_status.clone()),
        vec![],
        Some(jd.clone()),
    )
    .await
    .unwrap();

    template_receiver::TemplateRx::connect(
        SocketAddr::new(IpAddr::from_str(ip_tp.as_str()).unwrap(), port_tp),
        recv_solution,
        status::Sender::TemplateReceiver(tx_status.clone()),
        Some(jd.clone()),
        downstream,
        task_collector,
        Arc::new(Mutex::new(PoolChangerTrigger::new(timeout))),
        vec![],
        jdc_config.tp_authority_public_key,
        test_only_do_not_send_solution_to_tp,
    )
    .await;
}<|MERGE_RESOLUTION|>--- conflicted
+++ resolved
@@ -190,10 +190,6 @@
     task_collector: Arc<Mutex<Vec<AbortHandle>>>,
     timeout: Duration,
 ) {
-<<<<<<< HEAD
-    let proxy_config = args::process_cli_args().unwrap();
-    let miner_tx_out = jdc_config::get_coinbase_output(&proxy_config).unwrap();
-=======
     let proxy_config = match process_cli_args() {
         Ok(p) => p,
         Err(e) => {
@@ -202,7 +198,6 @@
         }
     };
     let miner_tx_out = lib::proxy_config::get_coinbase_output(&proxy_config).unwrap();
->>>>>>> ae76f93d
 
     // When Downstream receive a share that meets bitcoin target it transformit in a
     // SubmitSolution and send it to the TemplateReceiver
