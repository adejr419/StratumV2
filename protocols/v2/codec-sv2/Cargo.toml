--- conflicted
+++ resolved
@@ -20,12 +20,9 @@
 buffer_sv2 = { version = "1.0.0", path = "../../../utils/buffer"}
 tracing = { version = "0.1"}
 
-<<<<<<< HEAD
 [dev-dependencies]
 key-utils = { version = "^1.0.0", path = "../../../utils/key-utils" }
 
-=======
->>>>>>> 14f3e8a5
 [features]
 with_serde = ["binary_sv2/with_serde", "serde", "framing_sv2/with_serde", "buffer_sv2/with_serde"]
 with_buffer_pool = ["framing_sv2/with_buffer_pool"]
