--- conflicted
+++ resolved
@@ -82,7 +82,6 @@
     match path.len() {
         0 => coinbase_id,
         _ => reduce_path(coinbase_id, path),
-<<<<<<< HEAD
     }
 }
 
@@ -96,21 +95,6 @@
             .try_into()
             .unwrap();
     }
-=======
-    }
-}
-
-// TODO remove when we have https://github.com/rust-bitcoin/rust-bitcoin/issues/1319
-fn reduce_path<T: AsRef<[u8]>>(coinbase_id: [u8; 32], path: &[T]) -> [u8; 32] {
-    let mut root = coinbase_id;
-    for node in path {
-        let to_hash = [&root[..], node.as_ref()].concat();
-        root = bitcoin::hashes::sha256d::Hash::hash(&to_hash)
-            .to_vec()
-            .try_into()
-            .unwrap();
-    }
->>>>>>> e45f4adc
     root
 }
 
